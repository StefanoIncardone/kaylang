--- conflicted
+++ resolved
@@ -114,9 +114,6 @@
 
 statement = expression | print | variable_declaration | variable_reassignment | if | loop;
 statement_in_loop = expression | print | variable_declaration | variable_reassignment | if | loop | "break" | "continue";
-<<<<<<< HEAD
-scope     = "{", [{line_comment | block_comment | statement | scope}], "}";
-=======
 scope     = "{", [{line_comment | block_comment | statement | scope}], "}";
 scope_in_loop     = "{", [{line_comment | block_comment | statement_in_loop | scope_in_loop}], "}";
 
@@ -126,5 +123,4 @@
     ["else", scope]
     ;
 loop  = ["do"], "loop", boolean_expression, scope_in_loop;
-print = ((("print" | "eprint"), expression) | (("println" | "eprintln"), [expression])), ";";
->>>>>>> 3cfa3342
+print = ((("print" | "eprint"), expression) | (("println" | "eprintln"), [expression])), ";";