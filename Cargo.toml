--- conflicted
+++ resolved
@@ -129,12 +129,8 @@
 # i prefer imperative programming
 option_if_let_else = "allow"
 if_then_some_else_none = "allow"
-<<<<<<< HEAD
-# manual_map = "allow"
-=======
 manual_map = "allow"
 manual_unwrap_or = "allow"
->>>>>>> 3cfa3342
 equatable_if_let = "allow"
 
 large_stack_frames = "warn"
