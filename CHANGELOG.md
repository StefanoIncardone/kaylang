# Change Log

All notable changes to this project will be documented in this file.

The format is based on [Keep a Changelog](https://keepachangelog.com/en/1.1.0/),
and this project adheres to [Semantic Versioning](https://semver.org/spec/v2.0.0.html),
but may switch to [CalVer Versioning](https://calver.org/) in the future.

## Unreleased

- Shortcircuted and/or operators
- Unsigned integers
- Casting operator
- Removal of implicit conversions
- Type aliases, which are just alternative names to existing types:

    ```kay
    alias byte = u8;
    ```

- Distinct types, which are considered entirely different types:

    ```kay
    type byte = u8;
    ```

## 0.6.2 -

<<<<<<< HEAD
### Changed

#### Language

- Block comments delimited by `##` instead of `#{` and `#}`, this also removes the error related
    to uclosed block comments:
    - single line block comments look symmetric with `}#`:

        ```text
        println #{ symmetric }# 21;
        ```

    - single line block comments look asymmetric with `#}`:

        ```text
        println #{ asymmetric #} 21;
        ```

    - multiline block comments looke symmetric with `#}`:

        ```text
        #{
        symmetric
        #}
        ```

    - multiline block comments looke asymmetric with `}#`:

        ```text
        #{
        asymmetric
        }#
        ```

    - with `##` both single line and multiline block comments look symmetric:

        ```kay
        println ## symmetric ## 12;

        ##
        symmetric
        ##
        ```
=======
### Language

#### Changed

- Made block comments delimited by `##` instead of `#{` and `#}`, this also removes the error
    related to uclosed block comments:

    single line block comments look symmetric with `}#`:

    ```text
    println #{ symmetric }# 21;
    ```

    single line block comments look asymmetric with `#}`:

    ```text
    println #{ asymmetric #} 21;
    ```

    multiline block comments looke symmetric with `#}`:

    ```text
    #{
    symmetric
    #}
    ```

    multiline block comments looke asymmetric with `}#`:

    ```text
    #{
    asymmetric
    }#
    ```

    with `##` both single line and multiline block comments look symmetric:

    ```kay
    println ## symmetric ## 12;

    ##
    symmetric
    ##
    ```

#### Removed

- Removed do-statements in if and loop statements, thus reduced language complexity and
    inconsistencies

### Compiler

#### Added

- Added nformation about error's absolute source code column

#### Changed

- Reworked compilation stages:
    - old:
        - loading of source code file and line boundaries precalculations
        - tokenization
        - abstract syntax tree parsing
        - compilation of abstract syntax tree
    - new:
        - loading of source code file and line boundaries precalculations
        - tokenization
        - (added) parsing of syntax tree (phantom stage, does not affect other stages for now)
        - abstract syntax tree parsing
        - compilation of abstract syntax tree
- Renamed `syntax` module to `front_end`
- Introduced `offset32`, `line32`, `column32` and `index32` type aliases for `u32`
- Renamed `tokenizer::BracketKind` to `tokenizer::Bracket`
- Errors related to bracket pairs now contain more descriptive `tokenizer::OpenBracket` and
    `tokenizer::CloseBracket`
- Moved `src_file` module into `front_end`
    - `src_file::SrcFile::path` and `src_file::Error::path` are now a `&Path` instead of `PathBuf`,
        thus reduced the number of unnecessary allocations
    - `src_file::SrcFile::lines` is now part of the new `src_file::SrcCode`, and `src_file::SrcFile`
        is now contained withing it
    - `src_file::SrcFile::lines` is now calculated and returned from
        `tokenizer::Tokenizer::tokenize`, which now returns the new `tokenizer::TokenizedCode`
    - `src_file::SrcFile::position` is no longer public due to out-of bounds unsafety and
        inconsistencies between Unix's `\n` and Windows' `\r\n` line terminators
    - Split `src_file::SrcFile::position` into `src_file::SrcFile::position` and
        `src_file::SrcFile::display_position`, returning respectively a:
        - `src_file::Position` now only contains information about the sorce code position
        - `src_file::DisplayPosition` contains information about the source code position and
            display position
- Renamed `error::MsgWithCauseUnderTextWithLocation::source_code_col` to
    `error::MsgWithCauseUnderTextWithLocation::absolute_column`
- Reordered and changed `error::MsgWithCauseUnderText::pointers_count` and
    `error::MsgWithCauseUnderText::pointers_offset` from `usize` to `column32`
- Renamed `compiler` module to `back_end`
- `artifacts::Artifacts::new` and `artifacts::Artifacts::new_with_out_path` now take a `&Path`
    instead of `&SrcFile`

#### Fixed

- Improved error messages related to utf8 characters
>>>>>>> 3cfa3342

## 0.6.1 - 2024-09-20

### Language

<<<<<<< HEAD
#### Language
=======
#### Added
>>>>>>> 3cfa3342

- `_` as a digit separator, e.g.: `123_456_678` is now a valid number literal
- Alternative number literals bases:
    - `0b`: binary
    - `0o`: octal
    - `0x`: hexadecimal
- Escape sequences in raw string literals: `r"nested \"quotes\" are now allowed by escaping them"`
- Block comments, enclosed by `#{` and `#}`

<<<<<<< HEAD
#### Compiler
=======
#### Fixed
>>>>>>> 3cfa3342

- Added missing `break` and `continue` statements to the [syntax specification](SYNTAX.ebnf)

### Compiler

#### Added

- Created and exposed API for error messages, introduced the `error` module

<<<<<<< HEAD
#### Compiler
=======
#### Changed
>>>>>>> 3cfa3342

- Restricted max source file size to 4GB
- Restricted max identifiers length to 63 characters
- `src_file::Error` now contains more detailed error kinds
- Imported from `core` instead of `std` where possible
- `Logger` methods now accept `&dyn Display`

<<<<<<< HEAD
### Fixed

#### Language

- Added `break` and `continue` statements to the [syntax specification](SYNTAX.ebnf)

#### Compiler
=======
#### Fixed
>>>>>>> 3cfa3342

- Corrected error messages related to:
    - undefined variables and variables already defined
    - integers, identifiers and string, raw_string and character literals tokenization
- Temporary values are now properly displayed in the generated assembly comments
- Bug that allowed indexing into non-variables
- Moved Vscode extension to own [repo](https://github.com/StefanoIncardone/kaylang_vscode)

## 0.6.0 - 2024-08-31

>[!WARNING]
> From version `0.6.0` breaking changes may appear at any time, meaning that features in `0.6.0`
> could not work or could be totally **removed** in `0.6.1`.
> This is to prevent an explosion in version numbers and the stagnation of **breaking** feature
> updates, since breaking and non-breaking changes will be frequent.
> Breaking changes outside of the `Removed` section will be made obvious for easy recognition.
> Changes to the ABI would **not** be considered breaking since no stable ABI is defined for now.
> Changes to error messages, help message and alike would **not** be considered breaking.

### Added

- Arrays indexing assigning
- String and Arrays comparison operators: `<=>`, `==`, `!=`, `<`, `<=`, `>`, `>=`
- String and Arrays `len` operator: `len "hello" # -> 5`
- Raw string literals, i.e.: `r"hello\nworld"` where `\n` would not get escaped
- `+` as the unary absolute value operator
- overflowing operators, will wrap in two's complemente: `...\` (e.g.: `*` -> `*\`)
- saturating operators: `...|` (e.g.: `*` -> `*|`)
- Printing to `stderr`: `eprint` and `eprintln` keywords
<!-- -->
- `help` and `version` commands
- usage examples
- getters for `SrcFile` field: `SrcFile::path()`, `SrcFile::code()` and `SrcFile::lines()`
- [local vscode syntax highlighting extension](https://github.com/StefanoIncardone/kaylang_vscode)

### Changed

- Temporary arrays and indexing into temporary values are now allowed
- Improved generated asm code
- Improved error messages
- Runtime crashes now print to `stderr`
<!--  -->
- help message now prints the name of the executable that run the command
- Allowed non utf-8 paths in cli arguments
- `run` command now returns the exit code of the executed program
- `compile` command now returns the exit code of the assembler and linker in the case of a failure
- Improved logging in case of failures with `run` and `compile` commands
- An error is now returned when no executable name is provided when parsing arguments in the form of
    `Vec<String>`
- Generated assembly file does not get cleared in the case of a compile crash
- Improved documentation
- Renamed `src_file::Line` to `src_file::Span` but kept `src_file::Line` as a type alias

#### Breaking

- `<=>` now has the same precedence as `==`, `!=`, `<`, `<=`, `>`, `>=` operators
- non-wrapping and non-saturating operators will crash on overflow
- `char` type renamed to `ascii`
- Arrays are now mandated to contain at least 2 items, so the `Type::Infer` type is no longer
    needed:
    - arrays of 0 items are meaningless, they don't even occupy any memory
    - arrays of 1 element are literaly just that element with extra steps
- number literal `-0` is no longer allowed, since it is not a valid two's complement number
<!--  -->
- `Ast` renamed to `Parser`, and `Ast::build` to `Parser::parse`
- `Parser::parse` now returns an `Ast` instead of a `Vec<Scope>`
- `Scope` is no longer public
- Pulled `BaseType` enum out of `Type` enum
- `Tokenizer::tokenize` and `Parser::parse` now return `Error`s that can be displayed
    with the `ErrorDisplay` using the `display` method, or alternatively error messages, error cause
    messages, line column and line text information can be obtained separately with the `ErrorInfo`
    struct and `SrcFile::position` method
- `Compiler::compile`
    - requires `SrcFile` to be explicitly provided
    - no longer returns generic `PathBuf`s for assembly, object and executable files
    - now requires an `Artifacts` struct instead of generic `PathBuf`s for source and out directory
        path
- Updated consistency of compilation steps variable names
- Compilation steps are now managed by the `Logger` struct
- verbosity options are now mandated to come after a `check`, `compile` or `run` commands as the
    last option
- `verbosity` field of `Args` struct is now integrated in `Command::Check`, `Command::Compile` and
    `Command::Run` variants, thus removed

### Removed

- indexing into `int` values
- usage of `*op*=` operators on `ascii` and `bool` values
<!--  -->
- `Error`, `ColoredString` and `ColoredStr` type aliases, to allow for more explicit type signatures
- `logging` and `cli` modules inlined inside the root `kaylang` module, thus removed
- `assembler`, `linker` and `run` modules integrated in the new `compiler::artifacts` module.
    `Assembler::assemble`, `Linker::link` and `Run::run` are now substituted by
    `Artifacts::assembler`, `Artifacts::linker` and `Artifacts::runner` member functions and now
    return the relative `std::process::Command` to allow for finer control

### Fixed

- Bug in string literals compilation when escaped characters where present
- Bug in expressions code generations
- Bug in crash error messages printing
- Bug in parsing of do-loop statements
- Bug in result of division/remainder assembly code that would crash when dividing INT_MIN by -1
- Bug when using the `run` command without a `-o` option
- Bug in parsing of negative numbers that would not allow for literal INT_MIN to be represented,
    i.e.: `-9223372036854775808` would not be allowed
- Bug in character literals tokenization that would not emit intermediate errors


## 0.5.3 - 2024-03-02

### Added

- Traits for defining specific `ErrorKind` enums

### Changed

- `ErrorKind` enums have more clear trait bounds, such as Debug and Clone (where possible)
- Internal code structure improvements
- Improvements to error messages when tokenizing UTF-8 characters

### Deprecated

- `Error`, `ColoredString` and `ColoredStr` type aliases: removed in favor of more explicit type
signatures
- Syntax errors will now be returned in a wrapper around a lightweight 'raw' form and methods are
going to be provided to lazily construct full syntax errors

## 0.5.2 - 2024-02-26

### Added

- Accessing of individual bits for integer values

### Changed

- Improved do-loop code generation

### Fixed

- Corrected code generation related to shift operations

## 0.5.1 - 2024-02-25

### Added

- String characters indexing

### Fixed

- Disallowed strings and arrays in math expressions

## 0.5.0 - 2024-02-23

### Added

- Static arrays

### Changed

- Unneccessary abstraction over the entire API related to the compilation process
- Assembly code generation

### Removed

- Implicit conversions between strings and other types

### Fixed

- Corrected bugs related to implicit conversions


## 0.4.2 - 2023-12-02

### Added

- Runtime errors for division by zero, taking the remainder of a number divided by 0 and raising to
    a negative power

## 0.4.1 - 2023-11-29

### Changed

- revised compiler API
- revised and optimized error reporting during compilation steps
- optimized String allocations
- cleaned ast genereation code

## 0.4.0 - 2023-11-03

### Added

- New operators

### Changed

- Old operators
- Renamed language to `kay`


## 0.3.2 - 2023-11-03

### Added

- do-loop loops (i.e.: C-style do-while loops)

## 0.3.1 - 2023-10-31

### Added

- Type annotations
- Default values

## 0.3.0 - 2023-10-29

### Added

- Printing of the compiler version
- Compilation output folder

### Changed

- renamed `for` keyword to `loop`
- `do` keyword for single statements instead of `:`

### Removed

- `interpret` mode
- Blocks in single statement contexts


## 0.2.6 - 2023-10-20

### Added

- single statement if statement and for loops: `do` keyword

## 0.2.5 - 2023-10-14

### Added

- UTF-8 support in comments

## 0.2.4 - 2023-08-28

### Added

- `check` mode to just check for program correctens

## 0.2.3 - 2023-08-28

### Added

- Unary operators

## 0.2.2 - 2023-08-16

### Added

- C-style while loops: `for` keyword

## 0.2.1 - 2023-08-01

### Added

- In-place math assignments (i.e.: `i += 1`)

## 0.2.0 - 2023-08-01

### Fixed

- Variable reassignment bug

### Removed

- `const` variables


## 0.1.9 - 2023-07-30

### Added

- if, else-if, and else statements

## 0.1.8 - 2023-07-17

### Added

- Scopes

## 0.1.7 - 2023-07-08

### Added

- String literals

## 0.1.6 - 2023-07-01

### Added

- Mutable variables: `var`
- `println` keyword

## 0.1.5 - 2023-06-28

### Added

- Booleans, `true` and `false` are now keywords
- Comparison operators

## 0.1.4 - 2023-06-06

### Added

- immutable variables: `let`
- compile time evaluated variables: `const`

## 0.1.3 - 2023-05-22

### Added

- character literals

## 0.1.2 - 2023-05-19

### Added

- `interpret` mode to interpret the program without compiling it
- `compile` mode to compile the program down to a binary executable
- `run` mode to compile and run the compiled native assembly code

## 0.1.1 - 2023-05-14

### Added

- printing of numbers as ascii characters
- order of operations and parenthesis in math expressions

## 0.1.0 - 2023-05-08

### Added

- only accepting ASCII characters
- line comments starting with `#`
- basic math expressions parsing (no order of precedence), evaluation and printing<|MERGE_RESOLUTION|>--- conflicted
+++ resolved
@@ -26,51 +26,6 @@
 
 ## 0.6.2 -
 
-<<<<<<< HEAD
-### Changed
-
-#### Language
-
-- Block comments delimited by `##` instead of `#{` and `#}`, this also removes the error related
-    to uclosed block comments:
-    - single line block comments look symmetric with `}#`:
-
-        ```text
-        println #{ symmetric }# 21;
-        ```
-
-    - single line block comments look asymmetric with `#}`:
-
-        ```text
-        println #{ asymmetric #} 21;
-        ```
-
-    - multiline block comments looke symmetric with `#}`:
-
-        ```text
-        #{
-        symmetric
-        #}
-        ```
-
-    - multiline block comments looke asymmetric with `}#`:
-
-        ```text
-        #{
-        asymmetric
-        }#
-        ```
-
-    - with `##` both single line and multiline block comments look symmetric:
-
-        ```kay
-        println ## symmetric ## 12;
-
-        ##
-        symmetric
-        ##
-        ```
-=======
 ### Language
 
 #### Changed
@@ -171,17 +126,12 @@
 #### Fixed
 
 - Improved error messages related to utf8 characters
->>>>>>> 3cfa3342
 
 ## 0.6.1 - 2024-09-20
 
 ### Language
 
-<<<<<<< HEAD
-#### Language
-=======
 #### Added
->>>>>>> 3cfa3342
 
 - `_` as a digit separator, e.g.: `123_456_678` is now a valid number literal
 - Alternative number literals bases:
@@ -191,11 +141,7 @@
 - Escape sequences in raw string literals: `r"nested \"quotes\" are now allowed by escaping them"`
 - Block comments, enclosed by `#{` and `#}`
 
-<<<<<<< HEAD
-#### Compiler
-=======
 #### Fixed
->>>>>>> 3cfa3342
 
 - Added missing `break` and `continue` statements to the [syntax specification](SYNTAX.ebnf)
 
@@ -205,11 +151,7 @@
 
 - Created and exposed API for error messages, introduced the `error` module
 
-<<<<<<< HEAD
-#### Compiler
-=======
 #### Changed
->>>>>>> 3cfa3342
 
 - Restricted max source file size to 4GB
 - Restricted max identifiers length to 63 characters
@@ -217,17 +159,7 @@
 - Imported from `core` instead of `std` where possible
 - `Logger` methods now accept `&dyn Display`
 
-<<<<<<< HEAD
-### Fixed
-
-#### Language
-
-- Added `break` and `continue` statements to the [syntax specification](SYNTAX.ebnf)
-
-#### Compiler
-=======
 #### Fixed
->>>>>>> 3cfa3342
 
 - Corrected error messages related to:
     - undefined variables and variables already defined
